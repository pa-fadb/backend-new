--- conflicted
+++ resolved
@@ -1,11 +1,6 @@
-<<<<<<< HEAD
-/** @module ArtistDataUtils Contains data utilities for artists. */
-import { Prisma, Artist, Availability } from "@prisma/client"
+/** @module ArtistStructs Contains data structures for artists. */
+import { Prisma, Artist, Availability } from "@prisma/client";
 import { Database } from "../../prisma";
-=======
-/** @module ArtistStructs Contains data structures for artists. */
-import { Prisma, Availability } from "@prisma/client"
->>>>>>> 2c06f85e
 import { ArtistMetadataCreateTemplate, artistMetadataCTToInput } from "./artistMetadata";
 import { RightCreateTemplate, rightCTToInput } from "./right";
 import { isBlankArray } from "../util/templateValidation";
