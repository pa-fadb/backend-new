{
  "name": "backend",
  "version": "1.0.0",
  "description": "",
  "main": "index.js",
  "scripts": {
    "lint": "npx eslint .",
    "lint:fix": "npx eslint . --fix",
    "db:merge": "npx aurora",
    "db:generate": "npx prisma generate",
    "db:types": "npm run db:merge && npm run db:generate",
    "db:migrate": "npm run db:merge && npx prisma migrate dev"
  },
  "repository": {
    "type": "git",
    "url": "git+https://github.com/pa-fadb/backend-new.git"
  },
  "author": "Nora",
  "license": "MIT",
  "bugs": {
    "url": "https://github.com/pa-fadb/backend-new/issues"
  },
  "homepage": "https://github.com/pa-fadb/backend-new#readme",
  "dependencies": {
<<<<<<< HEAD
    "@prisma/client": "^4.8.1",
    "chalk": "^5.2.0",
=======
    "chalk": "^4.1.2",
    "cors": "^2.8.5",
>>>>>>> 6694c727
    "dotenv": "^16.0.3",
    "express": "^4.18.2",
    "jsonwebtoken": "^9.0.0",
    "lodash": "^4.17.21",
    "morgan": "^1.10.0",
    "multer": "^1.4.5-lts.1",
    "node-fetch": "^3.3.0"
  },
  "devDependencies": {
    "@types/cors": "^2.8.13",
    "@types/express": "^4.17.15",
    "@types/jsonwebtoken": "^9.0.1",
    "@types/lodash": "^4.14.191",
    "@types/morgan": "^1.9.4",
    "@types/multer": "^1.4.7",
    "@types/node": "^18.11.18",
    "@types/node-fetch": "^2.6.2",
    "@typescript-eslint/eslint-plugin": "^5.48.1",
    "eslint": "^8.31.0",
    "eslint-config-prettier": "^8.6.0",
    "eslint-import-resolver-typescript": "^3.5.3",
    "eslint-plugin-import": "^2.27.4",
    "eslint-plugin-prettier": "^4.2.1",
    "prisma": "^4.8.1",
    "prisma-aurora": "^1.3.9",
    "typescript": "^4.9.4"
  }
}<|MERGE_RESOLUTION|>--- conflicted
+++ resolved
@@ -22,13 +22,9 @@
   },
   "homepage": "https://github.com/pa-fadb/backend-new#readme",
   "dependencies": {
-<<<<<<< HEAD
     "@prisma/client": "^4.8.1",
-    "chalk": "^5.2.0",
-=======
     "chalk": "^4.1.2",
     "cors": "^2.8.5",
->>>>>>> 6694c727
     "dotenv": "^16.0.3",
     "express": "^4.18.2",
     "jsonwebtoken": "^9.0.0",
